<<<<<<< HEAD
use ola_types::api::{
    BlockDetails, L1BatchDetails, ProtocolVersion, TransactionDetails, TransactionReceipt,
};
use ola_types::{l2::L2Tx, request::CallRequest, Bytes, L1BatchNumber, MiniblockNumber};
use ola_types::{H256, U64};
=======
use anyhow::Context;
use ola_types::api::{TransactionDetails, TransactionReceipt};
use ola_types::proof_offchain_verification::OffChainVerificationResult;
use ola_types::{l2::L2Tx, request::CallRequest, Bytes};
use ola_types::{L1BatchNumber, H256};
>>>>>>> a3af82ab
use ola_web3_decl::error::Web3Error;

use crate::api_server::web3::backend::error::internal_error;
use crate::api_server::web3::state::RpcState;
use anyhow::Context;
use ola_dal::StorageProcessor;
use ola_web3_decl::types::Token;
use std::time::Instant;

#[derive(Debug)]
pub struct OlaNamespace {
    state: RpcState,
}

impl Clone for OlaNamespace {
    fn clone(&self) -> Self {
        Self {
            state: self.state.clone(),
        }
    }
}

impl OlaNamespace {
    pub fn new(state: RpcState) -> Self {
        Self { state }
    }

    async fn access_storage(&self) -> Result<StorageProcessor<'_>, Web3Error> {
        Ok(self
            .state
            .connection_pool
            .access_storage_tagged("api")
            .await?)
    }

    #[olaos_logs::instrument(skip(self, tx_bytes))]
    pub async fn send_raw_transaction_impl(&self, tx_bytes: Bytes) -> Result<H256, Web3Error> {
        olaos_logs::info!("received a send transaction: {:?}", Instant::now());
        let (mut tx, hash) = self.state.parse_transaction_bytes(&tx_bytes.0)?;
        tx.set_input(tx_bytes.0, hash);
        olaos_logs::info!("parsed transaction, hash: {:?}, initiator_address: {:?}, contract address: {:?}, nonce: {:?}", tx.hash(), tx.initiator_account(), tx.recipient_account(), tx.nonce());

        let tx_chain_id = tx.common_data.extract_chain_id().unwrap_or_default();
        if self.state.api_config.l2_chain_id.0 != tx_chain_id {
            olaos_logs::info!("invalid chain id: {:?}", tx_chain_id);
            return Err(Web3Error::InvalidChainId(tx_chain_id));
        }

        let submit_result = self.state.tx_sender.as_ref().unwrap().submit_tx(tx).await;

        let res = submit_result.map(|_| hash).map_err(|err| {
            olaos_logs::info!("Send raw transaction error: {err}");
            Web3Error::SubmitTransactionError(err.to_string(), err.data())
        });

        olaos_logs::info!("Send raw transaction result: {:?}", res);

        res
    }

    #[olaos_logs::instrument(skip(self, request))]
    pub async fn call_impl(&self, request: CallRequest) -> Result<Bytes, Web3Error> {
        olaos_logs::info!("received a call transaction request: {:?}", request);

        let tx = L2Tx::from_request(request.into(), self.state.api_config.max_tx_size)?;
        olaos_logs::info!("parsed call request transaction: {:?}", tx);

        let call_result = self
            .state
            .tx_sender
            .as_ref()
            .unwrap()
            .call_transaction_impl(tx)
            .await;
        let res_bytes = call_result.map_err(|err| {
            olaos_logs::info!("Send raw transaction error: {err}");
            Web3Error::SubmitTransactionError(err.to_string(), err.data())
        })?;

        olaos_logs::info!("Call transaction result: {:?}", res_bytes);

        Ok(res_bytes.into())
    }

    #[olaos_logs::instrument(skip(self))]
    pub async fn get_transaction_details_impl(
        &self,
        hash: H256,
    ) -> Result<Option<TransactionDetails>, Web3Error> {
        const METHOD_NAME: &str = "get_transaction_details";

        olaos_logs::info!("received a get transaction details, hash: {:?}", hash);

        let tx_details = self
            .state
            .connection_pool
            .access_storage_tagged("api")
            .await
            .transactions_web3_dal()
            .get_transaction_details(hash)
            .await
            .map_err(|err| internal_error(METHOD_NAME, err));

        olaos_logs::info!("api.web3.call get_transaction_details: {:?}", tx_details);

        tx_details
    }

    #[olaos_logs::instrument(skip(self))]
    pub async fn get_transaction_receipt_impl(
        &self,
        hash: H256,
    ) -> Result<Option<TransactionReceipt>, Web3Error> {
        const METHOD_NAME: &str = "get_transaction_receipt";

        let start = Instant::now();
        let receipt = self
            .state
            .connection_pool
            .access_storage_tagged("api")
            .await
            .transactions_web3_dal()
            .get_transaction_receipt(hash)
            .await
            .map_err(|err| internal_error(METHOD_NAME, err));

        olaos_logs::info!(
            "api.web3.call get_transaction_receipt: cost {:?}",
            start.elapsed()
        );
        receipt
    }

<<<<<<< HEAD
    #[tracing::instrument(skip(self))]
    pub fn l1_chain_id_impl(&self) -> U64 {
        U64::from(*self.state.api_config.l1_chain_id)
    }

    #[tracing::instrument(skip(self))]
    pub async fn get_l1_batch_number_impl(&self) -> Result<U64, Web3Error> {
        let mut storage = self.access_storage().await?;
        let l1_batch_number = storage
            .blocks_dal()
            .get_sealed_l1_batch_number()
            .await
            .context("get_sealed_l1_batch_number")?
            .ok_or(Web3Error::NoBlock)?;
        Ok(l1_batch_number.0.into())
    }
    #[tracing::instrument(skip(self))]
    pub async fn get_miniblock_range_impl(
        &self,
        batch: L1BatchNumber,
    ) -> Result<Option<(U64, U64)>, Web3Error> {
        self.state.start_info.ensure_not_pruned(batch)?;
        let mut storage = self.access_storage().await?;
        let range = storage
            .blocks_dal()
            .get_miniblock_range_of_l1_batch(batch)
            .await
            .context("get_miniblock_range_of_l1_batch")?;
        Ok(range.map(|(min, max)| (U64::from(min.0), U64::from(max.0))))
    }

    #[tracing::instrument(skip(self))]
    pub async fn get_block_details_impl(
        &self,
        block_number: MiniblockNumber,
    ) -> Result<Option<BlockDetails>, Web3Error> {
        self.state.start_info.ensure_not_pruned(block_number)?;
        let mut storage = self.access_storage().await?;
        Ok(storage
            .blocks_web3_dal()
            .get_block_details(block_number)
            .await
            .context("get_block_details")?)
    }

    #[tracing::instrument(skip(self))]
    pub async fn get_raw_block_transactions_impl(
        &self,
        block_number: MiniblockNumber,
    ) -> Result<Vec<ola_types::Transaction>, Web3Error> {
        self.state.start_info.ensure_not_pruned(block_number)?;
        let mut storage = self.access_storage().await?;
        Ok(storage
            .transactions_web3_dal()
            .get_raw_miniblock_transactions(block_number)
            .await
            .context("get_raw_miniblock_transactions")?)
    }

    #[tracing::instrument(skip(self))]
    pub async fn get_l1_batch_details_impl(
        &self,
        batch_number: L1BatchNumber,
    ) -> Result<Option<L1BatchDetails>, Web3Error> {
        self.state.start_info.ensure_not_pruned(batch_number)?;
        let mut storage = self.access_storage().await?;
        Ok(storage
            .blocks_web3_dal()
            .get_l1_batch_details(batch_number)
            .await
            .context("get_l1_batch_details")?)
    }

    #[tracing::instrument(skip(self))]
    pub async fn get_protocol_version_impl(
        &self,
        version_id: Option<u16>,
    ) -> Result<Option<ProtocolVersion>, Web3Error> {
        let mut storage = self.access_storage().await?;
        let protocol_version = match version_id {
            Some(id) => {
                storage
                    .protocol_versions_dal()
                    .get_protocol_version_by_id(id)
                    .await
            }
            None => Some(
                storage
                    .protocol_versions_dal()
                    .get_latest_protocol_version()
                    .await,
            ),
        };
        Ok(protocol_version)
=======
    #[olaos_logs::instrument(skip(self))]
    pub async fn post_verification_result_impl(
        &self,
        verify_result: OffChainVerificationResult,
    ) -> Result<bool, Web3Error> {
        const METHOD_NAME: &str = "post_verification_result";

        let mut storage = self
            .state
            .connection_pool
            .access_storage_tagged("api")
            .await;
        let l1_batch_number = L1BatchNumber(verify_result.l1_batch_number as u32);
        storage
            .proof_verification_dal()
            .mark_l1_batch_as_verified(l1_batch_number, verify_result.is_passed)
            .await
            .map_err(|err| internal_error(METHOD_NAME, err))?;
        Ok(true)
>>>>>>> a3af82ab
    }
}<|MERGE_RESOLUTION|>--- conflicted
+++ resolved
@@ -1,16 +1,9 @@
-<<<<<<< HEAD
 use ola_types::api::{
     BlockDetails, L1BatchDetails, ProtocolVersion, TransactionDetails, TransactionReceipt,
 };
+use ola_types::proof_offchain_verification::OffChainVerificationResult;
 use ola_types::{l2::L2Tx, request::CallRequest, Bytes, L1BatchNumber, MiniblockNumber};
 use ola_types::{H256, U64};
-=======
-use anyhow::Context;
-use ola_types::api::{TransactionDetails, TransactionReceipt};
-use ola_types::proof_offchain_verification::OffChainVerificationResult;
-use ola_types::{l2::L2Tx, request::CallRequest, Bytes};
-use ola_types::{L1BatchNumber, H256};
->>>>>>> a3af82ab
 use ola_web3_decl::error::Web3Error;
 
 use crate::api_server::web3::backend::error::internal_error;
@@ -144,7 +137,27 @@
         receipt
     }
 
-<<<<<<< HEAD
+    #[olaos_logs::instrument(skip(self))]
+    pub async fn post_verification_result_impl(
+        &self,
+        verify_result: OffChainVerificationResult,
+    ) -> Result<bool, Web3Error> {
+        const METHOD_NAME: &str = "post_verification_result";
+
+        let mut storage = self
+            .state
+            .connection_pool
+            .access_storage_tagged("api")
+            .await;
+        let l1_batch_number = L1BatchNumber(verify_result.l1_batch_number as u32);
+        storage
+            .proof_verification_dal()
+            .mark_l1_batch_as_verified(l1_batch_number, verify_result.is_passed)
+            .await
+            .map_err(|err| internal_error(METHOD_NAME, err))?;
+        Ok(true)
+    }
+
     #[tracing::instrument(skip(self))]
     pub fn l1_chain_id_impl(&self) -> U64 {
         U64::from(*self.state.api_config.l1_chain_id)
@@ -239,26 +252,5 @@
             ),
         };
         Ok(protocol_version)
-=======
-    #[olaos_logs::instrument(skip(self))]
-    pub async fn post_verification_result_impl(
-        &self,
-        verify_result: OffChainVerificationResult,
-    ) -> Result<bool, Web3Error> {
-        const METHOD_NAME: &str = "post_verification_result";
-
-        let mut storage = self
-            .state
-            .connection_pool
-            .access_storage_tagged("api")
-            .await;
-        let l1_batch_number = L1BatchNumber(verify_result.l1_batch_number as u32);
-        storage
-            .proof_verification_dal()
-            .mark_l1_batch_as_verified(l1_batch_number, verify_result.is_passed)
-            .await
-            .map_err(|err| internal_error(METHOD_NAME, err))?;
-        Ok(true)
->>>>>>> a3af82ab
     }
 }