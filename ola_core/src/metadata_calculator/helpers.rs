--- conflicted
+++ resolved
@@ -407,289 +407,4 @@
             storage_logs: storage_logs.into_values().collect(),
         })
     }
-<<<<<<< HEAD
-}
-
-#[cfg(test)]
-mod tests {
-    // use ola_dal::connection::ConnectionPool;
-    // use ola_types::{log::StorageLog, proofs::PrepareBasicCircuitsJob, L2ChainId, StorageKey};
-    // use tempfile::TempDir;
-
-    // use super::*;
-    // use crate::{
-    //     genesis::{ensure_genesis_state, GenesisParams},
-    //     metadata_calculator::tests::{extend_db_state, gen_storage_logs, reset_db_state},
-    // };
-
-    // impl L1BatchWithLogs {
-    //     /// Old, slower method of loading storage logs. We want to test its equivalence to the new implementation.
-    //     async fn slow(
-    //         storage: &mut StorageProcessor<'_>,
-    //         l1_batch_number: L1BatchNumber,
-    //     ) -> Option<Self> {
-    //         let header = storage
-    //             .blocks_dal()
-    //             .get_l1_batch_header(l1_batch_number)
-    //             .await
-    //             .unwrap()?;
-    //         let protective_reads = storage
-    //             .storage_logs_dedup_dal()
-    //             .get_protective_reads_for_l1_batch(l1_batch_number)
-    //             .await;
-    //         let touched_slots = storage
-    //             .storage_logs_dal()
-    //             .get_touched_slots_for_l1_batch(l1_batch_number)
-    //             .await;
-
-    //         let mut storage_logs = BTreeMap::new();
-
-    //         let hashed_keys: Vec<_> = protective_reads
-    //             .iter()
-    //             .chain(touched_slots.keys())
-    //             .map(StorageKey::hashed_key)
-    //             .collect();
-    //         let previous_values = storage
-    //             .storage_logs_dal()
-    //             .get_previous_storage_values(&hashed_keys, l1_batch_number)
-    //             .await;
-    //         let l1_batches_for_initial_writes = storage
-    //             .storage_logs_dal()
-    //             .get_l1_batches_and_indices_for_initial_writes(&hashed_keys)
-    //             .await;
-
-    //         for storage_key in protective_reads {
-    //             let previous_value = previous_values[&storage_key.hashed_key()].unwrap_or_default();
-    //             // Sanity check: value must not change for slots that require protective reads.
-    //             if let Some(value) = touched_slots.get(&storage_key) {
-    //                 assert_eq!(
-    //                     previous_value, *value,
-    //                     "Value was changed for slot that requires protective read"
-    //                 );
-    //             }
-
-    //             storage_logs.insert(storage_key, TreeInstruction::Read(storage_key));
-    //         }
-
-    //         for (storage_key, value) in touched_slots {
-    //             let previous_value = previous_values[&storage_key.hashed_key()].unwrap_or_default();
-    //             if previous_value != value {
-    //                 let (_, leaf_index) = l1_batches_for_initial_writes[&storage_key.hashed_key()];
-    //                 storage_logs.insert(
-    //                     storage_key,
-    //                     TreeInstruction::write(storage_key, leaf_index, value),
-    //                 );
-    //             }
-    //         }
-
-    //         Some(Self {
-    //             header,
-    //             storage_logs: storage_logs.into_values().collect(),
-    //         })
-    //     }
-    // }
-
-    // #[tokio::test]
-    // async fn loaded_logs_equivalence_basics() {
-    //     let pool = ConnectionPool::test_pool().await;
-    //     ensure_genesis_state(
-    //         &mut pool.access_storage().await.unwrap(),
-    //         L2ChainId::from(270),
-    //         &GenesisParams::mock(),
-    //     )
-    //     .await
-    //     .unwrap();
-    //     reset_db_state(&pool, 5).await;
-
-    //     let mut storage = pool.access_storage().await.unwrap();
-    //     for l1_batch_number in 0..=5 {
-    //         let l1_batch_number = L1BatchNumber(l1_batch_number);
-    //         let batch_with_logs = L1BatchWithLogs::new(&mut storage, l1_batch_number)
-    //             .await
-    //             .unwrap();
-    //         let slow_batch_with_logs = L1BatchWithLogs::slow(&mut storage, l1_batch_number)
-    //             .await
-    //             .unwrap();
-    //         assert_eq!(batch_with_logs, slow_batch_with_logs);
-    //     }
-    // }
-
-    // #[tokio::test]
-    // async fn loaded_logs_equivalence_with_zero_no_op_logs() {
-    //     let pool = ConnectionPool::test_pool().await;
-    //     let mut storage = pool.access_storage().await.unwrap();
-    //     ensure_genesis_state(&mut storage, L2ChainId::from(270), &GenesisParams::mock())
-    //         .await
-    //         .unwrap();
-
-    //     let mut logs = gen_storage_logs(100..200, 2);
-    //     for log in &mut logs[0] {
-    //         log.value = H256::zero();
-    //     }
-    //     for log in logs[1].iter_mut().step_by(3) {
-    //         log.value = H256::zero();
-    //     }
-    //     extend_db_state(&mut storage, logs).await;
-
-    //     let temp_dir = TempDir::new().expect("failed get temporary directory for RocksDB");
-    //     let mut tree = create_tree(&temp_dir).await;
-    //     for number in 0..3 {
-    //         assert_log_equivalence(&mut storage, &mut tree, L1BatchNumber(number)).await;
-    //     }
-    // }
-
-    // async fn create_tree(temp_dir: &TempDir) -> AsyncTree {
-    //     let db = create_db(
-    //         temp_dir.path().to_owned(),
-    //         0,
-    //         16 << 20,       // 16 MiB,
-    //         Duration::ZERO, // writes should never be stalled in tests
-    //         500,
-    //     )
-    //     .await;
-    //     AsyncTree::new(db, MerkleTreeMode::Full)
-    // }
-
-    // async fn assert_log_equivalence(
-    //     storage: &mut StorageProcessor<'_>,
-    //     tree: &mut AsyncTree,
-    //     l1_batch_number: L1BatchNumber,
-    // ) {
-    //     let l1_batch_with_logs = L1BatchWithLogs::new(storage, l1_batch_number)
-    //         .await
-    //         .unwrap();
-    //     let slow_l1_batch_with_logs = L1BatchWithLogs::slow(storage, l1_batch_number)
-    //         .await
-    //         .unwrap();
-
-    //     // Sanity check: L1 batch headers must be identical
-    //     assert_eq!(l1_batch_with_logs.header, slow_l1_batch_with_logs.header);
-
-    //     tree.save().await; // Necessary for `reset()` below to work properly
-    //     let tree_metadata = tree.process_l1_batch(l1_batch_with_logs.storage_logs).await;
-    //     tree.as_mut().reset();
-    //     let slow_tree_metadata = tree
-    //         .process_l1_batch(slow_l1_batch_with_logs.storage_logs)
-    //         .await;
-    //     assert_eq!(tree_metadata.root_hash, slow_tree_metadata.root_hash);
-    //     assert_eq!(
-    //         tree_metadata.rollup_last_leaf_index,
-    //         slow_tree_metadata.rollup_last_leaf_index
-    //     );
-    //     assert_eq!(
-    //         tree_metadata.initial_writes,
-    //         slow_tree_metadata.initial_writes
-    //     );
-    //     assert_eq!(
-    //         tree_metadata.initial_writes,
-    //         slow_tree_metadata.initial_writes
-    //     );
-    //     assert_eq!(
-    //         tree_metadata.repeated_writes,
-    //         slow_tree_metadata.repeated_writes
-    //     );
-    //     assert_equivalent_witnesses(
-    //         tree_metadata.witness.unwrap(),
-    //         slow_tree_metadata.witness.unwrap(),
-    //     );
-    // }
-
-    // fn assert_equivalent_witnesses(lhs: PrepareBasicCircuitsJob, rhs: PrepareBasicCircuitsJob) {
-    //     assert_eq!(lhs.next_enumeration_index(), rhs.next_enumeration_index());
-    //     let lhs_paths = lhs.into_merkle_paths();
-    //     let rhs_paths = rhs.into_merkle_paths();
-    //     assert_eq!(lhs_paths.len(), rhs_paths.len());
-    //     for (lhs_path, rhs_path) in lhs_paths.zip(rhs_paths) {
-    //         assert_eq!(lhs_path, rhs_path);
-    //     }
-    // }
-
-    // #[tokio::test]
-    // async fn loaded_logs_equivalence_with_non_zero_no_op_logs() {
-    //     let pool = ConnectionPool::test_pool().await;
-    //     let mut storage = pool.access_storage().await.unwrap();
-    //     ensure_genesis_state(&mut storage, L2ChainId::from(270), &GenesisParams::mock())
-    //         .await
-    //         .unwrap();
-
-    //     let mut logs = gen_storage_logs(100..120, 1);
-    //     // Entire batch of no-op logs (writing previous values).
-    //     let copied_logs = logs[0].clone();
-    //     logs.push(copied_logs);
-
-    //     // Batch of effectively no-op logs (overwriting values, then writing old values back).
-    //     let mut updated_and_then_copied_logs: Vec<_> = logs[0]
-    //         .iter()
-    //         .map(|log| StorageLog {
-    //             value: H256::repeat_byte(0xff),
-    //             ..*log
-    //         })
-    //         .collect();
-    //     updated_and_then_copied_logs.extend_from_slice(&logs[0]);
-    //     logs.push(updated_and_then_copied_logs);
-
-    //     // Batch where half of logs are copied and the other half is writing zero values (which is
-    //     // not a no-op).
-    //     let mut partially_copied_logs = logs[0].clone();
-    //     for log in partially_copied_logs.iter_mut().step_by(2) {
-    //         log.value = H256::zero();
-    //     }
-    //     logs.push(partially_copied_logs);
-
-    //     // Batch where 2/3 of logs are copied and the other 1/3 is writing new non-zero values.
-    //     let mut partially_copied_logs = logs[0].clone();
-    //     for log in partially_copied_logs.iter_mut().step_by(3) {
-    //         log.value = H256::repeat_byte(0x11);
-    //     }
-    //     logs.push(partially_copied_logs);
-    //     extend_db_state(&mut storage, logs).await;
-
-    //     let temp_dir = TempDir::new().expect("failed get temporary directory for RocksDB");
-    //     let mut tree = create_tree(&temp_dir).await;
-    //     for batch_number in 0..5 {
-    //         assert_log_equivalence(&mut storage, &mut tree, L1BatchNumber(batch_number)).await;
-    //     }
-    // }
-
-    // #[tokio::test]
-    // async fn loaded_logs_equivalence_with_protective_reads() {
-    //     let pool = ConnectionPool::test_pool().await;
-    //     let mut storage = pool.access_storage().await.unwrap();
-    //     ensure_genesis_state(&mut storage, L2ChainId::from(270), &GenesisParams::mock())
-    //         .await
-    //         .unwrap();
-
-    //     let mut logs = gen_storage_logs(100..120, 1);
-    //     let logs_copy = logs[0].clone();
-    //     logs.push(logs_copy);
-    //     let read_logs: Vec<_> = logs[1]
-    //         .iter()
-    //         .step_by(3)
-    //         .map(StorageLog::to_test_log_query)
-    //         .collect();
-    //     extend_db_state(&mut storage, logs).await;
-    //     storage
-    //         .storage_logs_dedup_dal()
-    //         .insert_protective_reads(L1BatchNumber(2), &read_logs)
-    //         .await;
-
-    //     let l1_batch_with_logs = L1BatchWithLogs::new(&mut storage, L1BatchNumber(2))
-    //         .await
-    //         .unwrap();
-    //     // Check that we have protective reads transformed into read logs
-    //     let read_logs_count = l1_batch_with_logs
-    //         .storage_logs
-    //         .iter()
-    //         .filter(|log| matches!(log, TreeInstruction::Read(_)))
-    //         .count();
-    //     assert_eq!(read_logs_count, 7);
-
-    //     let temp_dir = TempDir::new().expect("failed get temporary directory for RocksDB");
-    //     let mut tree = create_tree(&temp_dir).await;
-    //     for batch_number in 0..3 {
-    //         assert_log_equivalence(&mut storage, &mut tree, L1BatchNumber(batch_number)).await;
-    //     }
-    // }
-=======
->>>>>>> c3e81087
 }