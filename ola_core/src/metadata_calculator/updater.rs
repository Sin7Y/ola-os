--- conflicted
+++ resolved
@@ -38,10 +38,6 @@
         }
     }
 
-<<<<<<< HEAD
-    #[olaos_logs::instrument(skip_all)]
-    async fn process_multiple_blocks(
-=======
     async fn process_l1_batch(
         &mut self,
         l1_batch: L1BatchWithLogs,
@@ -81,7 +77,6 @@
     /// multiple L1 batches at once (e.g., during the initial tree syncing), and if loading data from Postgres
     /// is slow for whatever reason.
     async fn process_multiple_batches(
->>>>>>> 18dafab9
         &mut self,
         storage: &mut StorageProcessor<'_>,
         l1_batch_numbers: ops::RangeInclusive<u32>,
