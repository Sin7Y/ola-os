--- conflicted
+++ resolved
@@ -17,17 +17,9 @@
 olaos_mempool = { path = "../mempool" }
 olaos_health_check = { path = "../health_check" }
 olaos_logs = { path = "../logs" }
-<<<<<<< HEAD
-jsonrpsee = { version = "0.19.0", default-features = false, features = [
-    "macros",
-    "server",
-    "client",
-] }
-=======
 olaos_object_store = { path = "../object_store" }
 olaos_queued_job_processor = { path = "../queued_job_processor" }
 jsonrpsee = { version = "0.19.0", default-features = false, features = ["macros", "server", "client"] }
->>>>>>> ac9a5b26
 anyhow = "1"
 tokio = { version = "1.35", features = ["full"] }
 serde = { version = "1.0", features = ["derive"] }
