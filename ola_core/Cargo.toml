--- conflicted
+++ resolved
@@ -19,13 +19,9 @@
 olaos_logs = { path = "../logs" }
 olaos_object_store = { path = "../object_store" }
 olaos_queued_job_processor = { path = "../queued_job_processor" }
-<<<<<<< HEAD
-jsonrpsee = { version = "0.21.0", default-features = false, features = ["macros", "server", "client"] }
-=======
 olaos_merkle_tree = { path = "../merkle_tree" }
 olaos_storage = { path = "../storage" }
-jsonrpsee = { version = "0.19.0", default-features = false, features = ["macros", "server", "client"] }
->>>>>>> 18dafab9
+jsonrpsee = { version = "0.21.0", default-features = false, features = ["macros", "server", "client"] }
 anyhow = "1"
 tokio = { version = "=1.35.0", features = ["full"] }
 serde = { version = "1.0", features = ["derive"] }
