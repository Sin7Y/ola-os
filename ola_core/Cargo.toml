[package]
name = "ola_core"
version = "0.1.0"
edition = "2021"

# See more keys and their definitions at https://doc.rust-lang.org/cargo/reference/manifest.html

[dependencies]
ola_config = { path = "../config" }
ola_types = { path = "../types" }
ola_dal = { path = "../dal" }
ola_web3_decl = { path = "../web3_decl" }
ola_contracts = { path = "../contracts" }
ola_state = { path = "../state" }
ola_utils = { path = "../utils" }
ola_vm = { path = "../vm" }
olaos_mempool = { path = "../mempool" }
olaos_health_check = { path = "../health_check" }
olaos_logs = { path = "../logs" }
olaos_object_store = { path = "../object_store" }
olaos_queued_job_processor = { path = "../queued_job_processor" }
olaos_merkle_tree = { path = "../merkle_tree" }
olaos_storage = { path = "../storage" }
jsonrpsee = { version = "0.21.0", default-features = false, features = [
    "macros",
    "server",
    "client",
] }
anyhow = "1"
tokio = { version = "=1.35.0", features = ["full"] }
serde = { version = "1.0", features = ["derive"] }
serde_json = "1.0"
web3 = { version = "0.19.0", default-features = false, features = [
    "http-rustls-tls",
    "test",
    "signing",
] }
tower-http = { version = "0.4.1", features = ["full"] }
tower = { version = "0.4.13", features = ["full"] }
hyper = { version = "0.14.26" }
reqwest = { version = "0.11", features = ["blocking", "json"] }
futures = "0.3"
metrics = "0.20"
hex = "0.4"
governor = "0.4.2"
axum = { version = "0.6.19", default-features = false, features = [
    "http1",
    "json",
    "tokio",
] }
ctrlc = { version = "3.1", features = ["termination"] }
tracing = "0.1.26"
thiserror = "1.0"
itertools = "0.10.5"
async-trait = "0.1"
chrono = { version = "0.4", features = ["serde", "rustc-serialize"] }
derivative = "*"
rayon = "*"
<<<<<<< HEAD
olavm_core = { git = "https://github.com/Sin7Y/olavm", package = "core", branch = "testnet-alpha"}
# olavm_core = { path = "../../olavm/core", package = "core" }
tempfile = "3.0.2"
zk-vm = {git = "https://github.com/Sin7Y/olavm.git", branch = "testnet-alpha"}
# zk-vm = { path = "../../olavm/zk-vm" }
=======
# olavm_core = { git = "https://github.com/Sin7Y/olavm", package = "core", branch = "pre-alpha"}
olavm_core = { path = "../../olavm/core", package = "core" }
tempfile = "3.0.2"
ola-executor = { path = "../../olavm/executor", package = "executor" }
>>>>>>> 319fab61
rocksdb = { version = "0.21", default-features = false, features = ["snappy"] }
env_logger = "0.6"
[features]
# default = ["server", "client"]
# server = ["jsonrpsee/server"]
# client = ["jsonrpsee/client", "jsonrpsee/ws-client", "jsonrpsee/http-client"]<|MERGE_RESOLUTION|>--- conflicted
+++ resolved
@@ -56,18 +56,12 @@
 chrono = { version = "0.4", features = ["serde", "rustc-serialize"] }
 derivative = "*"
 rayon = "*"
-<<<<<<< HEAD
-olavm_core = { git = "https://github.com/Sin7Y/olavm", package = "core", branch = "testnet-alpha"}
-# olavm_core = { path = "../../olavm/core", package = "core" }
-tempfile = "3.0.2"
-zk-vm = {git = "https://github.com/Sin7Y/olavm.git", branch = "testnet-alpha"}
-# zk-vm = { path = "../../olavm/zk-vm" }
-=======
-# olavm_core = { git = "https://github.com/Sin7Y/olavm", package = "core", branch = "pre-alpha"}
+# olavm_core = { git = "https://github.com/Sin7Y/olavm.git", package = "core", branch = "testnet-alpha"}
 olavm_core = { path = "../../olavm/core", package = "core" }
 tempfile = "3.0.2"
+# zk-vm = {git = "https://github.com/Sin7Y/olavm.git", branch = "testnet-alpha"}
+zk-vm = { path = "../../olavm/zk-vm" }
 ola-executor = { path = "../../olavm/executor", package = "executor" }
->>>>>>> 319fab61
 rocksdb = { version = "0.21", default-features = false, features = ["snappy"] }
 env_logger = "0.6"
 [features]
