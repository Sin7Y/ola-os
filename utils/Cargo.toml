--- conflicted
+++ resolved
@@ -12,12 +12,7 @@
 itertools = "0.10.5"
 num = { version = "0.3.1", features = ["serde"] }
 bigdecimal = { version = "0.2.2", features = ["serde"]}
-<<<<<<< HEAD
 # olavm_plonky2 = {package = "plonky2", git = "https://github.com/Sin7Y/olavm.git"}
 olavm_plonky2 = { path = "/Users/Softcloud/develop/zk/sin7y/olavm/plonky2/plonky2", package = "plonky2" }
 hex = "0.4"
-=======
-olavm_plonky2 = {package = "plonky2", git = "https://github.com/Sin7Y/olavm.git"}
-hex = "0.4"
-anyhow = "1.0"
->>>>>>> ac9a5b26
+anyhow = "1.0"