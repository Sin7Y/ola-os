[package]
name = "ola_utils"
version = "0.1.0"
edition = "2021"

[dependencies]
ola_basic_types = { path = "../basic_types" }
olaos_logs = { path = "../logs" }
tokio = { version = "=1.35.0", features = ["time"] }
futures = "0.3"
thiserror = "1.0"
itertools = "0.10.5"
num = { version = "0.3.1", features = ["serde"] }
bigdecimal = { version = "0.2.2", features = ["serde"]}
<<<<<<< HEAD
# olavm_plonky2 = {package = "plonky2", git = "https://github.com/Sin7Y/olavm.git"}
olavm_plonky2 = { path = "/Users/payne/Sin7y/code/Olavm/plonky2/plonky2", package = "plonky2" }
olavm_core = {package = "core", git = "https://github.com/Sin7Y/olavm.git"}
=======
olavm_plonky2 = {package = "plonky2", git = "https://github.com/Sin7Y/olavm.git", branch = "pre-alpha"}
olavm_core = {package = "core", git = "https://github.com/Sin7Y/olavm.git", branch = "pre-alpha"}
# olavm_core = { path = "../../olavm/core", package = "core" }
# olavm_plonky2 = { path = "../../olavm/plonky2/plonky2", package = "plonky2" }
>>>>>>> 1c03a162
hex = "0.4"
anyhow = "1.0"
serde = { version = "1.0", features = ["derive"] }
serde_json = "1.0"
bincode = "1.3.3"<|MERGE_RESOLUTION|>--- conflicted
+++ resolved
@@ -12,16 +12,10 @@
 itertools = "0.10.5"
 num = { version = "0.3.1", features = ["serde"] }
 bigdecimal = { version = "0.2.2", features = ["serde"]}
-<<<<<<< HEAD
-# olavm_plonky2 = {package = "plonky2", git = "https://github.com/Sin7Y/olavm.git"}
-olavm_plonky2 = { path = "/Users/payne/Sin7y/code/Olavm/plonky2/plonky2", package = "plonky2" }
-olavm_core = {package = "core", git = "https://github.com/Sin7Y/olavm.git"}
-=======
 olavm_plonky2 = {package = "plonky2", git = "https://github.com/Sin7Y/olavm.git", branch = "pre-alpha"}
 olavm_core = {package = "core", git = "https://github.com/Sin7Y/olavm.git", branch = "pre-alpha"}
 # olavm_core = { path = "../../olavm/core", package = "core" }
 # olavm_plonky2 = { path = "../../olavm/plonky2/plonky2", package = "plonky2" }
->>>>>>> 1c03a162
 hex = "0.4"
 anyhow = "1.0"
 serde = { version = "1.0", features = ["derive"] }
