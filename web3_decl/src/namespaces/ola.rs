use jsonrpsee::{core::RpcResult, proc_macros::rpc};
use ola_types::{
<<<<<<< HEAD
    api::{
        proof_offchain_verification::{
            L1BatchDetailsWithOffchainVerification, OffChainVerificationResult,
        },
        BlockDetails, BridgeAddresses, L1BatchDetails, L2ToL1LogProof, Proof, ProtocolVersion,
        TransactionDetails, TransactionReceipt,
    },
    // fee::Fee,
    // fee_model::FeeParams,
=======
    api::{TransactionDetails, TransactionReceipt},
    proof_offchain_verification::OffChainVerificationResult,
>>>>>>> a3af82ab
    request::CallRequest,
    // transaction_request::CallRequest,
    Address,
    Bytes,
    L1BatchNumber,
    MiniblockNumber,
    H256,
    U256,
    U64,
};

#[cfg_attr(
    all(feature = "client", feature = "server"),
    rpc(server, client, namespace = "ola")
)]
#[cfg_attr(
    all(feature = "client", not(feature = "server")),
    rpc(client, namespace = "ola")
)]
#[cfg_attr(
    all(not(feature = "client"), feature = "server"),
    rpc(server, namespace = "ola")
)]
pub trait OlaNamespace {
    #[method(name = "sendRawTransaction")]
    async fn send_raw_transaction(&self, tx_bytes: Bytes) -> RpcResult<H256>;

    #[method(name = "callTransaction")]
    async fn call_transaction(&self, call_request: CallRequest) -> RpcResult<Bytes>;

    #[method(name = "getTransactionDetails")]
    async fn get_transaction_details(&self, hash: H256) -> RpcResult<Option<TransactionDetails>>;

    #[method(name = "getTransactionReceipt")]
    async fn get_transaction_receipt(&self, hash: H256) -> RpcResult<Option<TransactionReceipt>>;

<<<<<<< HEAD
    #[method(name = "L1ChainId")]
    async fn l1_chain_id(&self) -> RpcResult<U64>;

    #[method(name = "getConfirmedTokens")]
    async fn get_confirmed_tokens(&self, from: u32, limit: u8) -> RpcResult<Vec<Token>>;

    #[method(name = "getAllAccountBalances")]
    async fn get_all_account_balances(&self, address: Address)
        -> RpcResult<HashMap<Address, U256>>;

    #[method(name = "getL2ToL1MsgProof")]
    async fn get_l2_to_l1_msg_proof(
        &self,
        block: MiniblockNumber,
        sender: Address,
        msg: H256,
        l2_log_position: Option<usize>,
    ) -> RpcResult<Option<L2ToL1LogProof>>;

    #[method(name = "getL2ToL1LogProof")]
    async fn get_l2_to_l1_log_proof(
        &self,
        tx_hash: H256,
        index: Option<usize>,
    ) -> RpcResult<Option<L2ToL1LogProof>>;

    #[method(name = "L1BatchNumber")]
    async fn get_l1_batch_number(&self) -> RpcResult<U64>;

    #[method(name = "getL1BatchBlockRange")]
    async fn get_miniblock_range(&self, batch: L1BatchNumber) -> RpcResult<Option<(U64, U64)>>;

    #[method(name = "getBlockDetails")]
    async fn get_block_details(
        &self,
        block_number: MiniblockNumber,
    ) -> RpcResult<Option<BlockDetails>>;

    #[method(name = "getTransactionDetails")]
    async fn get_transaction_details(&self, hash: H256) -> RpcResult<Option<TransactionDetails>>;

    #[method(name = "getRawBlockTransactions")]
    async fn get_raw_block_transactions(
        &self,
        block_number: MiniblockNumber,
    ) -> RpcResult<Vec<ola_types::Transaction>>;

    #[method(name = "getL1BatchDetails")]
    async fn get_l1_batch_details(&self, batch: L1BatchNumber)
        -> RpcResult<Option<L1BatchDetails>>;

    #[method(name = "getProtocolVersion")]
    async fn get_protocol_version(
        &self,
        version_id: Option<u16>,
    ) -> RpcResult<Option<ProtocolVersion>>;

    #[method(name = "getL1BatchDetailsWithOffchainVerification")]
    async fn get_l1_batch_details_with_offchain_verification(
        &self,
        batch: L1BatchNumber,
    ) -> RpcResult<Option<L1BatchDetailsWithOffchainVerification>>;
=======
    #[method(name = "postVerificationRes")]
    async fn post_verification_result(
        &self,
        verify_result: OffChainVerificationResult,
    ) -> RpcResult<bool>;
>>>>>>> a3af82ab
}<|MERGE_RESOLUTION|>--- conflicted
+++ resolved
@@ -1,6 +1,5 @@
 use jsonrpsee::{core::RpcResult, proc_macros::rpc};
 use ola_types::{
-<<<<<<< HEAD
     api::{
         proof_offchain_verification::{
             L1BatchDetailsWithOffchainVerification, OffChainVerificationResult,
@@ -10,10 +9,6 @@
     },
     // fee::Fee,
     // fee_model::FeeParams,
-=======
-    api::{TransactionDetails, TransactionReceipt},
-    proof_offchain_verification::OffChainVerificationResult,
->>>>>>> a3af82ab
     request::CallRequest,
     // transaction_request::CallRequest,
     Address,
@@ -50,7 +45,12 @@
     #[method(name = "getTransactionReceipt")]
     async fn get_transaction_receipt(&self, hash: H256) -> RpcResult<Option<TransactionReceipt>>;
 
-<<<<<<< HEAD
+    #[method(name = "postVerificationRes")]
+    async fn post_verification_result(
+        &self,
+        verify_result: OffChainVerificationResult,
+    ) -> RpcResult<bool>;
+
     #[method(name = "L1ChainId")]
     async fn l1_chain_id(&self) -> RpcResult<U64>;
 
@@ -113,11 +113,4 @@
         &self,
         batch: L1BatchNumber,
     ) -> RpcResult<Option<L1BatchDetailsWithOffchainVerification>>;
-=======
-    #[method(name = "postVerificationRes")]
-    async fn post_verification_result(
-        &self,
-        verify_result: OffChainVerificationResult,
-    ) -> RpcResult<bool>;
->>>>>>> a3af82ab
 }