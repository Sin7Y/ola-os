--- conflicted
+++ resolved
@@ -1,13 +1,8 @@
 use ola_basic_types::{AccountTreeId, Address, U256};
 use ola_config::constants::contracts::{
-<<<<<<< HEAD
-    ACCOUNT_CODE_STORAGE_ADDRESS, BOOTLOADER_ADDRESS, CONTRACT_DEPLOYER_ADDRESS,
+    ACCOUNT_CODE_STORAGE_ADDRESS, CONTRACT_DEPLOYER_ADDRESS,
     DEFAULT_ACCOUNT_ADDRESS, KNOWN_CODES_STORAGE_ADDRESS, NONCE_HOLDER_ADDRESS,
-    SIMPLE_VOTE_ADDRESS, SYSTEM_CONTEXT_ADDRESS,
-=======
-    ACCOUNT_CODE_STORAGE_ADDRESS, CONTRACT_DEPLOYER_ADDRESS, ENTRYPOINT_ADDRESS,
-    KNOWN_CODES_STORAGE_ADDRESS, NONCE_HOLDER_ADDRESS,
->>>>>>> ac9a5b26
+    SIMPLE_VOTE_ADDRESS, SYSTEM_CONTEXT_ADDRESS, ENTRYPOINT_ADDRESS,
 };
 use ola_contracts::read_sys_contract_bytecode;
 use once_cell::sync::Lazy;
@@ -19,7 +14,7 @@
 
 static SYSTEM_CONTRACTS: Lazy<Vec<DeployedContract>> = Lazy::new(|| {
     let mut deployed_system_contracts = [
-        ("", "Entrypoint", BOOTLOADER_ADDRESS),
+        ("", "Entrypoint", ENTRYPOINT_ADDRESS),
         ("", "AccountCodeStorage", ACCOUNT_CODE_STORAGE_ADDRESS),
         ("", "NonceHolder", NONCE_HOLDER_ADDRESS),
         ("", "KnownCodesStorage", KNOWN_CODES_STORAGE_ADDRESS),
@@ -41,20 +36,11 @@
     let (empty_raw, empty_bytecode) = read_sys_contract_bytecode("", "EmptyContract");
     // For now, only zero address and the bootloader address have empty bytecode at the init
     // In the future, we might want to set all of the system contracts this way.
-<<<<<<< HEAD
     let empty_system_contracts = [Address::zero()].map(|address| DeployedContract {
         account_id: AccountTreeId::new(address),
         raw: empty_raw.clone(),
         bytecode: empty_bytecode.clone(),
     });
-=======
-    let empty_system_contracts =
-        [Address::zero(), ENTRYPOINT_ADDRESS].map(|address| DeployedContract {
-            account_id: AccountTreeId::new(address),
-            raw: empty_raw.clone(),
-            bytecode: empty_bytecode.clone(),
-        });
->>>>>>> ac9a5b26
 
     deployed_system_contracts.extend(empty_system_contracts);
     deployed_system_contracts
