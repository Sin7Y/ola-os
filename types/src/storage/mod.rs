pub use ola_basic_types::{AccountTreeId, Address, L2ChainId, H256, U256};
<<<<<<< HEAD
use ola_config::constants::contracts::{
    ACCOUNT_CODE_STORAGE_ADDRESS, KNOWN_CODES_STORAGE_ADDRESS, NONCE_HOLDER_ADDRESS,
    SYSTEM_CONTEXT_ADDRESS,
=======
use ola_config::constants::{
    contracts::{
        ACCOUNT_CODE_STORAGE_ADDRESS, ENTRYPOINT_ADDRESS, KNOWN_CODES_STORAGE_ADDRESS,
        NONCE_HOLDER_ADDRESS, SYSTEM_CONTEXT_ADDRESS,
    },
    system_context::{
        SYSTEM_CONTEXT_CHAIN_ID_POSITION, SYSTEM_CONTEXT_COINBASE_POSITION,
        SYSTEM_CONTEXT_DIFFICULTY, SYSTEM_CONTEXT_DIFFICULTY_POSITION,
    },
>>>>>>> ac9a5b26
};
use ola_utils::{
    convert::address_to_h256,
    hash::{hash_bytes, PoseidonBytes},
};

use olavm_plonky2::hash::utils::h256_add_offset;
use serde::{Deserialize, Serialize};

pub mod log;
pub mod witness_block_state;
pub mod writes;

#[derive(Debug, Clone, Copy, Hash, PartialEq, Eq, PartialOrd, Ord, Serialize, Deserialize)]
pub struct StorageKey {
    account: AccountTreeId,
    key: H256,
}

impl StorageKey {
    pub fn new(account: AccountTreeId, key: H256) -> Self {
        Self { account, key }
    }

    pub fn account(&self) -> &AccountTreeId {
        &self.account
    }

    pub fn key(&self) -> &H256 {
        &self.key
    }

    pub fn address(&self) -> &Address {
        self.account.address()
    }

    pub fn raw_hashed_key(address: &H256, key: &H256) -> [u8; 32] {
        let mut bytes = [0_u8; 64];
        bytes[0..32].copy_from_slice(&address.0);
        U256::from(key.to_fixed_bytes()).to_big_endian(&mut bytes[32..64]);
        bytes.hash_bytes()
    }

    pub fn hashed_key(&self) -> H256 {
        Self::raw_hashed_key(self.address(), self.key()).into()
    }

    pub fn hashed_key_u256(&self) -> U256 {
        U256::from_little_endian(&Self::raw_hashed_key(self.address(), self.key()))
    }

    pub fn add(&self, val: u64) -> Self {
        let bytes = self.key().as_bytes().to_vec();
        let bytes: [u8; 32] = bytes.try_into().unwrap();
        let key = h256_add_offset(bytes, val);
        Self::new(self.account, H256(key))
    }
}

pub type StorageValue = H256;

fn get_address_mapping_key(position: H256, address: &Address) -> H256 {
    let padded_address = address_to_h256(address);
    hash_bytes(&[position.as_bytes(), padded_address.as_bytes()].concat())
}

pub fn get_nonce_key(account: &Address) -> StorageKey {
    let nonce_manager = AccountTreeId::new(NONCE_HOLDER_ADDRESS);

    // The `minNonce` (used as nonce for EOAs) is stored in a mapping inside the NONCE_HOLDER system contract
    let key = get_address_mapping_key(H256::zero(), account);

    StorageKey::new(nonce_manager, key)
}

pub fn get_full_code_key(account: &Address) -> StorageKey {
    let account_code_storage = AccountTreeId::new(ACCOUNT_CODE_STORAGE_ADDRESS);
    let key = [[0; 32], account.to_fixed_bytes()].concat();
    StorageKey::new(account_code_storage, hash_bytes(&key))
}

pub fn get_known_code_key(hash: &H256) -> StorageKey {
    let known_codes_storage = AccountTreeId::new(KNOWN_CODES_STORAGE_ADDRESS);
    StorageKey::new(known_codes_storage, *hash)
}

pub fn get_system_context_key(key: H256) -> StorageKey {
    let system_context = AccountTreeId::new(SYSTEM_CONTEXT_ADDRESS);
    StorageKey::new(system_context, key)
}<|MERGE_RESOLUTION|>--- conflicted
+++ resolved
@@ -1,19 +1,7 @@
 pub use ola_basic_types::{AccountTreeId, Address, L2ChainId, H256, U256};
-<<<<<<< HEAD
 use ola_config::constants::contracts::{
     ACCOUNT_CODE_STORAGE_ADDRESS, KNOWN_CODES_STORAGE_ADDRESS, NONCE_HOLDER_ADDRESS,
     SYSTEM_CONTEXT_ADDRESS,
-=======
-use ola_config::constants::{
-    contracts::{
-        ACCOUNT_CODE_STORAGE_ADDRESS, ENTRYPOINT_ADDRESS, KNOWN_CODES_STORAGE_ADDRESS,
-        NONCE_HOLDER_ADDRESS, SYSTEM_CONTEXT_ADDRESS,
-    },
-    system_context::{
-        SYSTEM_CONTEXT_CHAIN_ID_POSITION, SYSTEM_CONTEXT_COINBASE_POSITION,
-        SYSTEM_CONTEXT_DIFFICULTY, SYSTEM_CONTEXT_DIFFICULTY_POSITION,
-    },
->>>>>>> ac9a5b26
 };
 use ola_utils::{
     convert::address_to_h256,
