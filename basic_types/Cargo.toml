--- conflicted
+++ resolved
@@ -6,11 +6,6 @@
 [dependencies]
 serde = { version = "1.0", features = ["derive"] }
 web3 = { version = "0.19.0", default-features = false }
-<<<<<<< HEAD
-olavm_core = { package = "core", git = "https://github.com/Sin7Y/olavm.git", branch = "testnet-alpha" }
-# olavm_core = { path = "../../olavm/core", package = "core" }
-=======
-# olavm_core = { package = "core", git = "https://github.com/Sin7Y/olavm.git", branch = "pre-alpha" }
+# olavm_core = { package = "core", git = "https://github.com/Sin7Y/olavm.git", branch = "testnet-alpha" }
 olavm_core = { path = "../../olavm/core", package = "core" }
->>>>>>> 319fab61
 hex = "0.4"