--- conflicted
+++ resolved
@@ -11,13 +11,8 @@
     "client",
 ] }
 ola_utils = { path = "../../utils" }
-<<<<<<< HEAD
-ola-core = { git = "https://github.com/Sin7Y/olavm.git", branch = "testnet-alpha", package = "core" }
-# ola-core = { path = "../../../olavm/core", package = "core" }
-=======
-# ola-core = { git = "https://github.com/Sin7Y/olavm.git", branch = "pre-alpha", package = "core" }
+# ola-core = { git = "https://github.com/Sin7Y/olavm.git", branch = "testnet-alpha", package = "core" }
 ola-core = { path = "../../../olavm/core", package = "core" }
->>>>>>> 319fab61
 parity-crypto = { version = "0.9", features = ["publickey"] }
 ethereum-types = "0.14.1"
 thiserror = "1.0"
