--- conflicted
+++ resolved
@@ -4,26 +4,14 @@
 edition = "2021"
 
 [dependencies]
-<<<<<<< HEAD
-ola_basic_types = { path = "../basic_types" }
-ola_utils = { path = "../utils" }
-=======
 ola_basic_types ={ path = "../basic_types"}
 ola_utils ={ path = "../utils"}
 olaos_logs = { path = "../logs" }
 olavm_core = {package = "core", git = "https://github.com/Sin7Y/olavm.git", branch = "testnet-alpha"}
 # olavm_core = { path = "../../olavm/core", package = "core"}
 
->>>>>>> a9d8aac4
 envy = "0.4"
 serde = { version = "1.0", features = ["derive"] }
 serde_json = "1.0"
 config = "0.11"
-<<<<<<< HEAD
-once_cell = "1.13.0"
-olavm_core = { package = "core", git = "https://github.com/Sin7Y/olavm.git", branch = "testnet-alpha" }
-# olavm_core = { path = "../../olavm/core", package = "core"}
-olaos_logs = { path = "../logs" }
-=======
-once_cell = "1.13.0"
->>>>>>> a9d8aac4
+once_cell = "1.13.0"