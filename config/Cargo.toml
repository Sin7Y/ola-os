[package]
name = "ola_config"
version = "0.1.0"
edition = "2021"

[dependencies]
ola_basic_types ={ path = "../basic_types"}
ola_utils ={ path = "../utils"}
envy = "0.4"
serde = { version = "1.0", features = ["derive"] }
serde_json = "1.0"
config = "0.11"
once_cell = "1.13.0"
<<<<<<< HEAD
olavm_core = {package = "core", git = "https://github.com/Sin7Y/olavm.git", branch = "testnet-alpha"}
# olavm_core = { path = "../../olavm/core", package = "core"}
=======
# olavm_core = {package = "core", git = "https://github.com/Sin7Y/olavm.git", branch = "pre-alpha"}
olavm_core = { path = "../../olavm/core", package = "core"}
>>>>>>> 319fab61
<|MERGE_RESOLUTION|>--- conflicted
+++ resolved
@@ -11,10 +11,5 @@
 serde_json = "1.0"
 config = "0.11"
 once_cell = "1.13.0"
-<<<<<<< HEAD
-olavm_core = {package = "core", git = "https://github.com/Sin7Y/olavm.git", branch = "testnet-alpha"}
-# olavm_core = { path = "../../olavm/core", package = "core"}
-=======
-# olavm_core = {package = "core", git = "https://github.com/Sin7Y/olavm.git", branch = "pre-alpha"}
-olavm_core = { path = "../../olavm/core", package = "core"}
->>>>>>> 319fab61
+# olavm_core = {package = "core", git = "https://github.com/Sin7Y/olavm.git", branch = "testnet-alpha"}
+olavm_core = { path = "../../olavm/core", package = "core"}